import Promise from 'bluebird';
import _ from 'lodash';

import models from '../models';
import { capitalize } from '../lib/utils';
import emailLib from './email';
import roles from '../constants/roles';
import activities from '../constants/activities';
import * as transactions from '../constants/transactions';
import * as stripe from '../gateways/stripe';

/**
 * Creates payment - records the intent to pay in our system 
 */
const createPayment = (payload) => {
  const {
    user,
    group,
    response,
    payment
  } = payload;

  const {
    stripeToken,
    amount,
    currency,
    description,
    interval
  } = payment;

  const isSubscription = _.includes(['month', 'year'], interval);
  let paymentMethod, title;

  if (interval && !isSubscription) {
    return Promise.reject(new Error('Interval should be month or year.'));
  }

  if (!stripeToken) {
    return Promise.reject(new Error('Stripe Token missing.'));
  }

  if (!amount) {
    return Promise.reject(new Error('Payment amount missing'));
  }

  if (amount < 50) {
    return Promise.reject(new Error('Payment amount must be at least $0.50'));
  }

  // fetch Stripe Account and get or create Payment Method
  return Promise.props({
      stripeAccount: group.getStripeAccount(),
      paymentMethod: models.PaymentMethod.getOrCreate({
        token: stripeToken,
        service: 'stripe',
        UserId: user.id
      })
    })
    .then(results => {
      const stripeAccount = results.stripeAccount;
      if (!stripeAccount || !stripeAccount.accessToken) {
        return Promise.reject(new Error(`The host for the collective slug ${group.slug} has no Stripe account set up`));
      } else if (process.env.NODE_ENV !== 'production' && _.includes(stripeAccount.accessToken, 'live')) {
        return Promise.reject(new Error(`You can't use a Stripe live key on ${process.env.NODE_ENV}`));
      } else {
        paymentMethod = results.paymentMethod;
        return Promise.resolve();
      }
    })

    // create a new subscription
    // (this needs to happen first, because of hook on Donation model)
    .then(() => {
      if (isSubscription) {
        title = description || capitalize(`${interval}ly donation to ${group.name}`);
        return models.Subscription.create({
          amount,
          currency,
          interval
        })
      } else {
        title = description || `Donation to ${group.name}`
        return Promise.resolve();
      }
    })
    // create a new donation
    .then(subscription => models.Donation.create({
      UserId: user.id,
      GroupId: group.id,
      currency: currency,
      amount,
      title,
      PaymentMethodId: paymentMethod.id,
      SubscriptionId: subscription && subscription.id,
      ResponseId: response && response.id
    }))
    .then(paymentsLib.processPayment);
}

/*
 * Processes payments once they are recorded (above)
 * TODO: make this async with a messaging queue
 * runs immediatelys after createPayment()
 * Returns a Promise with the transaction created
 */
const processPayment = (donation) => {
  const services = {
    stripe: (donation) => {

      const group = donation.Group;
      const user = donation.User;
      const paymentMethod = donation.PaymentMethod;
      const subscription = donation.Subscription;
      const eventResponse = donation.Response;

      const createSubscription = (groupStripeAccount) => {
        return stripe.getOrCreatePlan(
          groupStripeAccount,
          {
            interval: subscription.interval,
            amount: donation.amount,
            currency: donation.currency
          })
          .then(plan => stripe.createSubscription(
            groupStripeAccount,
            paymentMethod.customerId,
            {
              plan: plan.id,
              application_fee_percent: transactions.OC_FEE_PERCENT,
              trial_end: getSubscriptionTrialEndDate(donation.createdAt, subscription.interval),
              metadata: {
                groupId: group.id,
                groupName: group.name,
                paymentMethodId: paymentMethod.id,
                description: `https://opencollective.com/${group.slug}`
              }
            }))
          .then(stripeSubscription => subscription.update({ stripeSubscriptionId: stripeSubscription.id }))
          .then(subscription => subscription.activate())
          .then(subscription => models.Activity.create({
            type: activities.SUBSCRIPTION_CONFIRMED,
            data: {
              group: group.minimal,
              user: user.minimal,
              donation: donation,
              subscription
            }
          }));
      };

      /**
       * Returns a Promise with the transaction created
       */
      const createChargeAndTransaction = (groupStripeAccount) => {
        let charge;
        return stripe.createCharge(
          groupStripeAccount,
          {
            amount: donation.amount,
            currency: donation.currency,
            customer: paymentMethod.customerId,
            description: `OpenCollective: ${group.slug}`,
            application_fee: parseInt(donation.amount * transactions.OC_FEE_PERCENT / 100, 10),
            metadata: {
              groupId: group.id,
              groupName: group.name,
              customerEmail: user.email,
              paymentMethodId: paymentMethod.id
            }
          })
          .tap(c => charge = c)
          .then(charge => stripe.retrieveBalanceTransaction(
            groupStripeAccount,
            charge.balance_transaction))
          .then(balanceTransaction => {
            // create a transaction
            const fees = stripe.extractFees(balanceTransaction);
            const hostFeePercent = group.hostFeePercent;
            const payload = {
              user,
              group,
              paymentMethod
            };
            payload.transaction = {
              type: transactions.type.DONATION,
              DonationId: donation.id,
              amount: donation.amount,
              currency: donation.currency,
              txnCurrency: balanceTransaction.currency,
              amountInTxnCurrency: balanceTransaction.amount,
              txnCurrencyFxRate: donation.amount / balanceTransaction.amount,
              hostFeeInTxnCurrency: parseInt(balanceTransaction.amount * hostFeePercent / 100, 10),
              platformFeeInTxnCurrency: fees.applicationFee,
              paymentProcessorFeeInTxnCurrency: fees.stripeFee,
              data: { charge, balanceTransaction },
            };
            return models.Transaction.createFromPayload(payload);
          });
      };

      let groupStripeAccount;

      return group.getStripeAccount()
        .then(stripeAccount => groupStripeAccount = stripeAccount)

        // get or create a customer
        .then(() => paymentMethod.customerId || stripe.createCustomer(
          groupStripeAccount,
          paymentMethod.token, {
            email: user.email,
            group
          }))

        .tap(customer => paymentMethod.customerId ? null : paymentMethod.update({ customerId: customer.id }))

        // both one-time and subscriptions get charged immediately
        .then(() => createChargeAndTransaction(groupStripeAccount, donation, paymentMethod, group, user))

        // if this is a subscription, we create it now on Stripe
        .tap(() => subscription ? createSubscription(groupStripeAccount, subscription, donation, paymentMethod, group) : null)

        // add user to the group
        .tap(() => group.findOrAddUserWithRole(user, roles.BACKER))

        // Mark donation row as processed
        .tap(() => donation.update({ isProcessed: true, processedAt: new Date() }))

        .tap(() => eventResponse ? eventResponse.update({ confirmedAt: new Date() }) : Promise.resolve())

        // send out confirmation email
        .tap(() => {
          if (eventResponse) {
            return emailLib.send(
              'ticket.confirmed',
              user.email,
              { donation: donation.info,
                user: user.info,
                group: group.info,
                response: eventResponse.info,
                event: eventResponse.Event.info,
                tier: eventResponse.Tier.info
              }, {
                from: `${group.name} <hello@${group.slug}.opencollective.com>`
              })
          } else {
            // normal donation
            return group.getRelatedGroups(2, 0)
            .then((relatedGroups) => emailLib.send(
              'thankyou',
              user.email,
              { donation: donation.info,
                user: user.info,
                group: group.info,
                relatedGroups,
                interval: subscription && subscription.interval,
                monthlyInterval: subscription && subscription.interval && (subscription.interval.indexOf('month') !== -1),
                firstPayment: true,
                subscriptionsLink: user.generateLoginLink('/subscriptions')
              }));
          }
      })
    },
    manual: (donation) => {
      const group = donation.Group;
      const user = donation.User;
      let isUserHost;

      const payload = {
        user,
        group,
        transaction: {
          type: transactions.type.DONATION,
          DonationId: donation.id,
          amount: donation.amount,
          currency: donation.currency,
          txnCurrency: donation.currency,
          amountInTxnCurrency: donation.amount,
          txnCurrencyFxRate: 1,
          platformFeeInTxnCurrency: 0,
          paymentProcessorFeeInTxnCurrency: 0,
        }        
      }

      return group.getHost()
<<<<<<< HEAD
      .then(host => host.id == user.id)
=======
      .then(host => host.id === user.id)
>>>>>>> 3460353e
      .tap(isHost => isUserHost = isHost)
      .then(isUserHost => {
        payload.transaction.hostFeeInTxnCurrency = isUserHost ? 0 : Math.trunc(group.hostFeePercent/100 * donation.amount);
        return models.Transaction.createFromPayload(payload);
      })
      .then(() => !isUserHost ? group.findOrAddUserWithRole(user, roles.BACKER) : Promise.resolve())
      .then(() => donation.update({isProcessed: true, processedAt: new Date()}))
    }
  };

  return models.Donation.findById(donation.id, {
      include: [{ model: models.User },
      { model: models.Group },
      { model: models.PaymentMethod },
      { model: models.Subscription },
      { model: models.Response,
        include: [{ model: models.Event },
                  { model: models.Tier }]
      }]
    })
    .then(donation => {
      if (!donation.PaymentMethod) {
        return services.manual(donation);
      } else if (donation.PaymentMethod.service === 'paypal') {
        // for manual add funds and paypal, which isn't processed this way yet
        return donation.update({ isProcessed: true, processedAt: new Date() });
      } else {
        return services[donation.PaymentMethod.service](donation)
      }
    });
}

/**
 * Calculates the 1st of next month
 * input: date
 * output: 1st of following month, needs to be in Unix time and in seconds (not ms)
 */
const getSubscriptionTrialEndDate = (originalDate, interval) => {
  const newDate = new Date(originalDate.getTime())
  newDate.setDate(1);
  if (interval === 'month') {
    return Math.floor(newDate.setMonth(newDate.getMonth() + 1) / 1000); // set to 1st of next month
  } else if (interval === 'year') {
    return Math.floor(newDate.setMonth(newDate.getMonth() + 12) / 1000); // set to 1st of next year's same month
  } else {
    return null;
  }
}

const paymentsLib = {
  createPayment,
  processPayment
}

export default paymentsLib;<|MERGE_RESOLUTION|>--- conflicted
+++ resolved
@@ -282,11 +282,7 @@
       }
 
       return group.getHost()
-<<<<<<< HEAD
-      .then(host => host.id == user.id)
-=======
       .then(host => host.id === user.id)
->>>>>>> 3460353e
       .tap(isHost => isUserHost = isHost)
       .then(isUserHost => {
         payload.transaction.hostFeeInTxnCurrency = isUserHost ? 0 : Math.trunc(group.hostFeePercent/100 * donation.amount);
