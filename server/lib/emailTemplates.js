--- conflicted
+++ resolved
@@ -18,11 +18,8 @@
   'group.expense.created',
   'group.donation.created',
   'group.monthlyreport',
-<<<<<<< HEAD
   'group.yearlyreport',
-=======
   'group.monthlyreport.text',
->>>>>>> 5088cfc6
   'thankyou',
   'thankyou.wwcode',
   'thankyou.brusselstogether',
