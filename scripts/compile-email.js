--- conflicted
+++ resolved
@@ -3,11 +3,9 @@
 
 const templateName =  process.argv[2];
 const data = {};
-<<<<<<< HEAD
 data['user.new.token'] = {
   loginLink: "https://opencollective.com/signin?next="
 }
-=======
 data['collective.expense.approved'] = {
   host: { id: 1, name: "WWCode", slug: "wwcode" },
   expense: { amount: 1250, currency: "USD", privateMessage: "Private instructions", attachment: "https://opencollective-production.s3-us-west-1.amazonaws.com/5bdc1850-60d9-11e7-9f4e-6f8999022d4b.JPG" },
@@ -18,7 +16,6 @@
     viewLatestExpenses: "https://opencollective.com/wwcodeaustin/expenses"
   }
 };
->>>>>>> f35c9374
 data['ticket.confirmed'] = {
   user: {
     name: "Xavier Damman"
