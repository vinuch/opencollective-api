/**
 * Dependencies.
 */
const _ = require('lodash');
const app = require('../index');
const expect = require('chai').expect;
const request = require('supertest');
const sinon = require('sinon');
const nock = require('nock');
const chance = require('chance').Chance();

const utils = require('../test/utils.js')();
const generatePlanId = require('../server/lib/utils.js').planId;
const roles = require('../server/constants/roles');
const constants = require('../server/constants/transactions');

/**
 * Variables.
 */
const STRIPE_URL = 'https://api.stripe.com:443';
const CHARGE = 10.99;
const CURRENCY = 'EUR';
const STRIPE_TOKEN = 'superStripeToken';
const EMAIL = 'paypal@email.com';
const userData = utils.data('user3');
const groupData = utils.data('group2');
const models = app.set('models');
const stripeMock = require('./mocks/stripe');

/**
 * Tests.
 */
describe('donations.routes.test.js', () => {

  var application;
  var application2;
  var user;
  var group;
  var group2;
  var nocks = {};
  var stripeEmail;
  var sandbox = sinon.sandbox.create();

  var stubStripe = () => {
    var mock = stripeMock.accounts.create;
    mock.email = chance.email();
    stripeEmail = mock.email;

    var stub = sinon.stub(app.stripe.accounts, 'create');
    stub.yields(null, mock);
  };

  beforeEach(() => utils.cleanAllDb().tap(a => application = a));

  // Create a stub for clearbit
  beforeEach((done) => {
    utils.clearbitStubBeforeEach(sandbox);
    done();
  });

  // Create a user.
  beforeEach(() => models.User.create(userData).tap(u => user = u));

  // Nock for customers.create.
  beforeEach(() => {
    nocks['customers.create'] = nock(STRIPE_URL)
      .post('/v1/customers')
      .reply(200, stripeMock.customers.create);
  });

  // Nock for retrieving balance transaction
  beforeEach(() => {
    nocks['balance.retrieveTransaction'] = nock(STRIPE_URL)
      .get('/v1/balance/history/txn_165j8oIqnMN1wWwOKlPn1D4y')
      .reply(200, stripeMock.balance);
  });

  beforeEach(() => {
    stubStripe();
  });

  // Create a group.
  beforeEach((done) => {
    request(app)
      .post('/groups')
      .set('Authorization', 'Bearer ' + user.jwt(application))
      .send({
        group: groupData,
        role: roles.HOST
      })
      .expect(200)
      .end((e, res) => {
        expect(e).to.not.exist;
        models.Group
          .findById(parseInt(res.body.id))
          .then((g) => {
            group = g;
            done();
          })
          .catch(done);
      });
  });

  beforeEach(() => {
    app.stripe.accounts.create.restore();
    stubStripe();
  });

  // Create a second group.
  beforeEach((done) => {
    request(app)
      .post('/groups')
      .set('Authorization', 'Bearer ' + user.jwt(application))
      .send({
        group: utils.data('group1'),
        role: roles.HOST
      })
      .expect(200)
      .end((e, res) => {
        expect(e).to.not.exist;
        models.Group
          .findById(parseInt(res.body.id))
          .tap((g) => {
            group2 = g;
            done();
          })
          .catch(done);
      });
  });

  beforeEach(() => {
    app.stripe.accounts.create.restore();
  });

  beforeEach((done) => {
    models.StripeAccount.create({
      accessToken: 'abc'
    })
    .then((account) => user.setStripeAccount(account))
    .tap(() => done())
    .catch(done);
  });

  beforeEach((done) => {
    models.ConnectedAccount.create({
      provider: 'paypal',
      // Sandbox api keys
      clientId: 'AZaQpRstiyI1ymEOGUXXuLUzjwm3jJzt0qrI__txWlVM29f0pTIVFk5wM9hLY98w5pKCE7Rik9QYvdYA',
      secret: 'EILQQAMVCuCTyNDDOWTGtS7xBQmfzdMcgSVZJrCaPzRbpGjQFdd8sylTGE-8dutpcV0gJkGnfDE0PmD8'
    })
    .then((account) => account.setUser(user))
    .tap(() => done())
    .catch(done);
  });

  // Create an application which has only access to `group`
  beforeEach(() => models.Application.create(utils.data('application2'))
    .tap(a => application2 = a)
    .then(() => application2.addGroup(group2)));

  // Nock for charges.create.
  beforeEach(() => {
    var params = [
      'amount=' + CHARGE * 100,
      'currency=' + CURRENCY,
      'customer=' + stripeMock.customers.create.id,
      'description=' + encodeURIComponent('One time donation to ' + group.name),
      'application_fee=54',
      encodeURIComponent('metadata[groupId]') + '=' + group.id,
      encodeURIComponent('metadata[groupName]') + '=' + encodeURIComponent(groupData.name),
      encodeURIComponent('metadata[customerEmail]') + '=' + encodeURIComponent(user.email),
      encodeURIComponent('metadata[paymentMethodId]') + '=1'
    ].join('&');

    nocks['charges.create'] = nock(STRIPE_URL)
      .post('/v1/charges', params)
      .reply(200, stripeMock.charges.create);
  });

  afterEach(() => {
    nock.cleanAll();
  });

  afterEach(() => {
    utils.clearbitStubAfterEach(sandbox);
  });

  /**
   * Post a payment.
   */
  describe('#postPayments', () => {

    describe('Payment success by a group\'s user', () => {

      beforeEach((done) => {
        request(app)
          .post('/groups/' + group.id + '/payments')
          .set('Authorization', 'Bearer ' + user.jwt(application))
          .send({
            payment: {
              stripeToken: STRIPE_TOKEN,
              amount: CHARGE,
              currency: CURRENCY,
              email: user.email
            }
          })
          .expect(200)
          .end(done);
      });

      it('successfully creates a Stripe customer', () => {
        expect(nocks['customers.create'].isDone()).to.be.true;
      });

      it('successfully creates a paymentMethod with the UserId', (done) => {
        models.PaymentMethod
          .findAndCountAll({})
          .then((res) => {
            expect(res.count).to.equal(1);
            expect(res.rows[0]).to.have.property('UserId', user.id);
            expect(res.rows[0]).to.have.property('token', STRIPE_TOKEN);
            expect(res.rows[0]).to.have.property('service', 'stripe');
            expect(res.rows[0]).to.have.property('customerId', stripeMock.customers.create.id);
            done();
          })
          .catch(done);
      });

      it('successfully makes a Stripe charge', () => {
        expect(nocks['charges.create'].isDone()).to.be.true;
      });

      it('successfully gets a Stripe balance', () => {
        expect(nocks['balance.retrieveTransaction'].isDone()).to.be.true;
      });

      it('successfully creates a donation in the database', (done) => {
        models.Donation
          .findAndCountAll({})
          .then((res) => {
            expect(res.count).to.equal(1);
            expect(res.rows[0]).to.have.property('UserId', user.id);
            expect(res.rows[0]).to.have.property('GroupId', group.id);
            expect(res.rows[0]).to.have.property('currency', CURRENCY);
            expect(res.rows[0]).to.have.property('amount', CHARGE*100);
            expect(res.rows[0]).to.have.property('title',
              `Donation to ${group.name}`);
            done();
          })
          .catch(done);
      });

      it('successfully creates a transaction in the database', (done) => {
        models.Transaction
          .findAndCountAll({})
          .then((res) => {
            expect(res.count).to.equal(1);
            expect(res.rows[0]).to.have.property('UserId', user.id);
            expect(res.rows[0]).to.have.property('PaymentMethodId', 1);
            expect(res.rows[0]).to.have.property('currency', CURRENCY);
            expect(res.rows[0]).to.have.property('type', constants.type.DONATION);
            expect(res.rows[0]).to.have.property('amount', CHARGE);
            expect(res.rows[0]).to.have.property('amountInTxnCurrency', 1400); // taken from stripe mocks
            expect(res.rows[0]).to.have.property('txnCurrency', 'USD');
            expect(res.rows[0]).to.have.property('hostFeeInTxnCurrency', 0);
            expect(res.rows[0]).to.have.property('platformFeeInTxnCurrency', 70);
            expect(res.rows[0]).to.have.property('paymentProcessorFeeInTxnCurrency', 155);
            expect(res.rows[0]).to.have.property('txnCurrencyFxRate', 0.785);
            expect(res.rows[0]).to.have.property('netAmountInGroupCurrency', 922)
            expect(res.rows[0]).to.have.property('paidby', user.id.toString());
            expect(res.rows[0]).to.have.property('approved', true);
            expect(res.rows[0].tags[0]).to.be.equal('Donation');
            expect(res.rows[0]).to.have.property('description',
              'Donation to ' + group.name);
            done();
          })
          .catch(done);
      });

    });

    describe('Next payment success with a same stripe token', () => {

      var CHARGE2 = 1.99;

      beforeEach((done) => {
        request(app)
          .post('/groups/' + group.id + '/payments')
          .set('Authorization', 'Bearer ' + user.jwt(application))
          .send({
            payment: {
              stripeToken: STRIPE_TOKEN,
              amount: CHARGE,
              currency: CURRENCY,
              email: user.email
            }
          })
          .expect(200)
          .end(done);
      });

      // New nock for customers.create.
      beforeEach(() => {
        nocks['customers.create2'] = nock(STRIPE_URL)
          .post('/v1/customers')
          .reply(200, stripeMock.customers.create);
      });

      // Nock for charges.create.
      beforeEach(() => {
        var params = [
          'amount=' + CHARGE2 * 100,
          'currency=' + CURRENCY,
          'customer=' + stripeMock.customers.create.id,
          'description=' + encodeURIComponent('One time donation to ' + group.name),
          'application_fee=9',
          encodeURIComponent('metadata[groupId]') + '=' + group.id,
          encodeURIComponent('metadata[groupName]') + '=' + encodeURIComponent(group.name),
          encodeURIComponent('metadata[customerEmail]') + '=' + encodeURIComponent(user.email),
          encodeURIComponent('metadata[paymentMethodId]') + '=1'
        ].join('&');

        nocks['charges.create2'] = nock(STRIPE_URL)
          .post('/v1/charges', params)
          .reply(200, stripeMock.charges.create);
      });

      // Nock for retrieving balance transaction
      beforeEach(() => {
        nocks['balance.retrieveTransaction'] = nock(STRIPE_URL)
          .get('/v1/balance/history/txn_165j8oIqnMN1wWwOKlPn1D4y')
          .reply(200, stripeMock.balance);
      });

      beforeEach((done) => {
        request(app)
          .post('/groups/' + group.id + '/payments')
          .set('Authorization', 'Bearer ' + user.jwt(application))
          .send({
            payment: {
              stripeToken: STRIPE_TOKEN,
              amount: CHARGE2,
              currency: CURRENCY,
              email: user.email
            }
          })
          .expect(200)
          .end(done);
      });

      it('does not re-create a Stripe Customer with a same token', () => {
        expect(nocks['customers.create2'].isDone()).to.be.false;
      });

      it('does not re-create a paymentMethod', (done) => {
        models.PaymentMethod
          .findAndCountAll({})
          .then((res) => {
            expect(res.count).to.equal(1);
            done();
          })
          .catch(done);
      });

      it('successfully makes a new Stripe charge', () => {
        expect(nocks['charges.create2'].isDone()).to.be.true;
      });

      it('successfully creates a donation in the database', (done) => {
        models.Donation
          .findAndCountAll({})
          .then((res) => {
            expect(res.count).to.equal(2);
            expect(res.rows[1]).to.have.property('amount', CHARGE2*100);
            done();
          })
          .catch(done);
      });

      it('successfully gets a Stripe balance', () => {
        expect(nocks['balance.retrieveTransaction'].isDone()).to.be.true;
      });

      it('successfully creates a new transaction', (done) => {
        models.Transaction
          .findAndCountAll({order: 'id'})
          .then((res) => {
            expect(res.count).to.equal(2);
            expect(res.rows[1]).to.have.property('amount', CHARGE2);
            done();
          })
          .catch(done);
      });

    });

    describe('Payment success by a user that is not part of the group yet', () => {

      // Nock for charges.create.
      beforeEach(() => {
        var params = [
          'amount=' + CHARGE * 100,
          'currency=' + CURRENCY,
          'customer=' + stripeMock.customers.create.id,
          'description=' + encodeURIComponent('One time donation to ' + group2.name),
          'application_fee=54',
          encodeURIComponent('metadata[groupId]') + '=' + group2.id,
          encodeURIComponent('metadata[groupName]') + '=' + encodeURIComponent(group2.name),
          encodeURIComponent('metadata[customerEmail]') + '=' + encodeURIComponent(EMAIL),
          encodeURIComponent('metadata[paymentMethodId]') + '=1'
        ].join('&');

        nocks['charges.create'] = nock(STRIPE_URL)
          .post('/v1/charges', params)
          .reply(200, stripeMock.charges.create);
      });

      beforeEach((done) => {
        request(app)
          .post('/groups/' + group2.id + '/payments')
          .send({
            api_key: application.api_key,
            payment: {
              stripeToken: STRIPE_TOKEN,
              amount: CHARGE,
              currency: CURRENCY,
              email: EMAIL
            }
          })
          .expect(200)
          .end(done);
      });

      it('successfully adds the user to the group as a backer', (done) => {
        group2
          .getUsers()
          .then((users) => {
            expect(users).to.have.length(2);
            var backer = _.find(users, {email: EMAIL});
            expect(backer.UserGroup.role).to.equal(roles.BACKER);
            done();
          })
          .catch(done);
      });

    });

    describe('Payment success by a user who is a MEMBER of the group and should become BACKER', () => {

      // Add a user as a MEMBER
      beforeEach(() => models.User.create(utils.data('user4'))
        .tap(u => user4 = u)
        .then(() => group2.addUserWithRole(user4, roles.MEMBER)));

      // Nock for charges.create.
      beforeEach(() => {
        var params = [
          'amount=' + CHARGE * 100,
          'currency=' + CURRENCY,
          'customer=' + stripeMock.customers.create.id,
          'description=' + encodeURIComponent('One time donation to ' + group2.name),
          'application_fee=54',
          encodeURIComponent('metadata[groupId]') + '=' + group2.id,
          encodeURIComponent('metadata[groupName]') + '=' + encodeURIComponent(group2.name),
          encodeURIComponent('metadata[customerEmail]') + '=' + encodeURIComponent(user4.email),
          encodeURIComponent('metadata[paymentMethodId]') + '=1'
        ].join('&');

        nocks['charges.create'] = nock(STRIPE_URL)
          .post('/v1/charges', params)
          .reply(200, stripeMock.charges.create);
      });

      beforeEach((done) => {
        request(app)
          .post('/groups/' + group2.id + '/payments')
          .set('Authorization', 'Bearer ' + user4.jwt(application2))
          .send({
            payment: {
              stripeToken: STRIPE_TOKEN,
              amount: CHARGE,
              currency: CURRENCY,
              email: user4.email
            }
          })
          .expect(200)
          .end(done);
      });

      it('successfully adds the user to the group as a backer', (done) => {
        group2
          .getUsers()
          .then((users) => {
            expect(users).to.have.length(3);
            var backer = _.find(users, {email: user4.email});
            expect(backer.UserGroup.role).to.equal(roles.BACKER);
            done();
          })
          .catch(done);
      });

    });

    describe('Payment success by anonymous user', () => {

      var data = {
        stripeToken: STRIPE_TOKEN,
        amount: CHARGE,
        currency: CURRENCY,
        description: 'super description',
        vendor: '@vendor',
        paidby: '@paidby',
        tags: ['tag1', 'tag2'],
        status: 'super status',
        link: 'www.opencollective.com',
        comment: 'super comment',
        email: userData.email
      };

      // Nock for charges.create.
      beforeEach(() => {
        var params = [
          'amount=' + CHARGE * 100,
          'currency=' + CURRENCY,
          'customer=' + stripeMock.customers.create.id,
          'description=' + encodeURIComponent('One time donation to ' + group2.name),
          'application_fee=54',
          encodeURIComponent('metadata[groupId]') + '=' + group2.id,
          encodeURIComponent('metadata[groupName]') + '=' + encodeURIComponent(group2.name),
          encodeURIComponent('metadata[customerEmail]') + '=' + encodeURIComponent(userData.email),
          encodeURIComponent('metadata[paymentMethodId]') + '=1'
        ].join('&');

        nocks['charges.create'] = nock(STRIPE_URL)
          .post('/v1/charges', params)
          .reply(200, stripeMock.charges.create);
      });

      beforeEach('successfully makes a anonymous payment', (done) => {
        request(app)
          .post('/groups/' + group2.id + '/payments')
          .send({
            api_key: application2.api_key,
            payment: data
          })
          .expect(200)
          .end((e) => {
            expect(e).to.not.exist;
            done();
          });
      });

      it('successfully creates a Stripe customer', () => {
        expect(nocks['customers.create'].isDone()).to.be.true;
      });

      it('successfully creates a paymentMethod', (done) => {
        models.PaymentMethod
          .findAndCountAll({})
          .then((res) => {
            expect(res.count).to.equal(1);
            expect(res.rows[0]).to.have.property('UserId', 1);
            done();
          })
          .catch(done);
      });

      it('successfully makes a Stripe charge', () => {
        expect(nocks['charges.create'].isDone()).to.be.true;
      });

      it('successfully creates a user', (done) => {

        models.User.findAndCountAll({
          where: {
              email: userData.email.toLowerCase()
            }
        })
        .then((res) => {
          expect(res.count).to.equal(1);
          expect(res.rows[0]).to.have.property('email', userData.email.toLowerCase());
          done();
        })
        .catch(done)
      })

      it('successfully creates a donation in the database', (done) => {
        models.Donation
          .findAndCountAll({})
          .then((res) => {
            expect(res.count).to.equal(1);
            expect(res.rows[0]).to.have.property('UserId', user.id);
            expect(res.rows[0]).to.have.property('GroupId', group2.id);
            expect(res.rows[0]).to.have.property('currency', CURRENCY);
            expect(res.rows[0]).to.have.property('amount', CHARGE*100);
            expect(res.rows[0]).to.have.property('title',
              'Donation to ' + group2.name);
            done();
          })
          .catch(done);
      });

      it('successfully gets a Stripe balance', () => {
        expect(nocks['balance.retrieveTransaction'].isDone()).to.be.true;
      });

      it('successfully creates a transaction in the database', (done) => {
        models.Transaction
          .findAndCountAll({})
          .then((res) => {
            expect(res.count).to.equal(1);
            expect(res.rows[0]).to.have.property('GroupId', group2.id);
            expect(res.rows[0]).to.have.property('UserId', user.id);
            expect(res.rows[0]).to.have.property('PaymentMethodId', 1);
            expect(res.rows[0]).to.have.property('currency', CURRENCY);
            expect(res.rows[0]).to.have.property('tags');
            expect(res.rows[0]).to.have.property('payoutMethod', null);
            expect(res.rows[0]).to.have.property('amount', data.amount);
            expect(res.rows[0]).to.have.property('paidby', String(user.id));
            done();
          })
          .catch(done);
      });

      it('successfully sends a thank you email', () =>
<<<<<<< HEAD
        expect(app.mailgun.sendMail.lastCall.args[0].to).to.equal(userData.email));
=======
        expect(app.mailgun.sendMail.lastCall.args[0].to).to.equal(userData.email.toLowerCase()));
>>>>>>> 95523235
    });

    describe('Recurring payment success', () => {

      var data = {
        stripeToken: STRIPE_TOKEN,
        amount: 10,
        currency: CURRENCY,
        interval: 'month',
        description: 'super description',
        vendor: '@vendor',
        paidby: '@paidby',
        tags: ['tag1', 'tag2'],
        status: 'super status',
        link: 'www.opencollective.com',
        comment: 'super comment',
        email: EMAIL
      };

      var customerId = stripeMock.customers.create.id;
      var planId = generatePlanId({
        currency: CURRENCY,
        interval: data.interval,
        amount: data.amount * 100
      });

      var plan = _.extend({}, stripeMock.plans.create, {
        amount: data.amount,
        interval: data.interval,
        name: planId,
        id: planId
      });

      beforeEach(() => {
        nocks['plans.create'] = nock(STRIPE_URL)
          .post('/v1/plans')
          .reply(200, plan);
        var params = [
          `plan=${planId}`,
          'application_fee_percent=5',
          encodeURIComponent('metadata[groupId]') + '=' + group2.id,
          encodeURIComponent('metadata[groupName]') + '=' + encodeURIComponent(group2.name),
          encodeURIComponent('metadata[paymentMethodId]') + '=1'
        ].join('&');

      nocks['subscriptions.create'] = nock(STRIPE_URL)
        .post(`/v1/customers/${customerId}/subscriptions`, params)
        .reply(200, stripeMock.subscriptions.create);
      });

      describe('plan does not exist', () => {
        beforeEach((done) => {

          nocks['plans.retrieve'] = nock(STRIPE_URL)
            .get('/v1/plans/' + planId)
            .reply(200, {
              error: stripeMock.plans.create_not_found
            });

          request(app)
            .post('/groups/' + group2.id + '/payments')
            .send({
              api_key: application2.api_key,
              payment: data
            })
            .expect(200)
            .end((e, res) => {
              expect(e).to.not.exist;
              done();
            });
        });

        it('creates a plan if it doesn\'t exist', () => {
          expect(nocks['plans.retrieve'].isDone()).to.be.true;
          expect(nocks['plans.create'].isDone()).to.be.true;
        });

      });

      describe('plan exists', () => {

        beforeEach((done) => {

          nocks['plans.retrieve'] = nock(STRIPE_URL)
            .get('/v1/plans/' + planId)
            .reply(200, plan);

          request(app)
            .post('/groups/' + group2.id + '/payments')
            .send({
              api_key: application2.api_key,
              payment: data
            })
            .expect(200)
            .end((e, res) => {
              expect(e).to.not.exist;
              done();
            });
        });

        it('uses the existing plan', () => {
          expect(nocks['plans.create'].isDone()).to.be.false;
          expect(nocks['plans.retrieve'].isDone()).to.be.true;
        });

        it('creates a subscription', () => {
          expect(nocks['subscriptions.create'].isDone()).to.be.true;
        });

        it('successfully creates a donation in the database', (done) => {
          models.Donation
            .findAndCountAll({})
            .then((res) => {
              expect(res.count).to.equal(1);
              expect(res.rows[0]).to.have.property('UserId', 2);
              expect(res.rows[0]).to.have.property('GroupId', group2.id);
              expect(res.rows[0]).to.have.property('currency', CURRENCY);
              expect(res.rows[0]).to.have.property('amount', data.amount*100);
              expect(res.rows[0]).to.have.property('SubscriptionId');
              expect(res.rows[0]).to.have.property('title',
                `Donation to ${group2.name}`);
              done();
            })
            .catch(done);
        });

        it('does not create a transaction', (done) => {
          models.Transaction
            .findAndCountAll({})
            .then((res) => {
              expect(res.count).to.equal(0);
              done();
            })
            .catch(done);
        });


        it('creates a Subscription model', (done) => {
          models.Subscription
            .findAndCountAll({})
            .then((res) => {
              const subscription = res.rows[0];

              expect(res.count).to.equal(1);
              expect(subscription).to.have.property('amount', data.amount);
              expect(subscription).to.have.property('interval', plan.interval);
              expect(subscription).to.have.property('stripeSubscriptionId', stripeMock.subscriptions.create.id);
              expect(subscription).to.have.property('data');
              expect(subscription).to.have.property('isActive', false);
              expect(subscription).to.have.property('currency', CURRENCY);
              done();
            })
            .catch(done);
        });

        it('fails if the interval is not month or year', (done) => {

          request(app)
            .post('/groups/' + group2.id + '/payments')
            .send({
              api_key: application2.api_key,
              payment: _.extend({}, data, {interval: 'something'})
            })
            .expect(400, {
              error: {
                code: 400,
                type: 'bad_request',
                message: 'Interval should be month or year.'
              }
            })
            .end(done);
        });
      });
    });

    describe('Paypal recurring donation', () => {
      describe('success', () => {
        var links;
        const token = 'EC-123';

        beforeEach((done) => {
          request(app)
            .post(`/groups/${group.id}/payments/paypal`)
            .send({
              payment: {
                amount: 10,
                currency: 'USD',
                interval: 'month'
              },
              api_key: application2.api_key
            })
            .end((err, res) => {
              expect(err).to.not.exist;
              links = res.body.links;
              done();
            });
        });

        it('creates a transaction and returns the links', (done) => {
          expect(links[0]).to.have.property('method', 'REDIRECT');
          expect(links[0]).to.have.property('rel', 'approval_url');
          expect(links[0]).to.have.property('href');

          expect(links[1]).to.have.property('method', 'POST');
          expect(links[1]).to.have.property('rel', 'execute');
          expect(links[1]).to.have.property('href');

          models.Transaction.findAndCountAll({
            include: [{
              model: models.Subscription
            }],
            paranoid: false
          })
          .then((res) => {
            expect(res.count).to.equal(1);
            const transaction = res.rows[0];
            const subscription = transaction.Subscription;

            expect(transaction).to.have.property('GroupId', group.id);
            expect(transaction).to.have.property('currency', 'USD');
            expect(transaction).to.have.property('tags');
            expect(transaction).to.have.property('interval', 'month');
            expect(transaction).to.have.property('amount', 10);

            expect(subscription).to.have.property('data');
            expect(subscription).to.have.property('interval', 'month');
            expect(subscription).to.have.property('amount', 10);

            done();
          })
          .catch(done);
        });

        it('executes the billing agreement', (done) => {
          const email = 'testemail@test.com';

          // Taken from https://github.com/paypal/PayPal-node-SDK/blob/71dcd3a5e2e288e2990b75a54673fb67c1d6855d/test/mocks/generate_token.js
          nock('https://api.sandbox.paypal.com:443')
            .post('/v1/oauth2/token', "grant_type=client_credentials")
            .reply(200, "{\"scope\":\"https://uri.paypal.com/services/invoicing openid https://api.paypal.com/v1/developer/.* https://api.paypal.com/v1/payments/.* https://api.paypal.com/v1/vault/credit-paymentMethod/.* https://api.paypal.com/v1/vault/credit-paymentMethod\",\"access_token\":\"IUIkXAOcYVNHe5zcQajcNGwVWfoUcesp7-YURMLohPI\",\"token_type\":\"Bearer\",\"app_id\":\"APP-2EJ531395M785864S\",\"expires_in\":28800}");

          const executeRequest = nock('https://api.sandbox.paypal.com:443')
            .post(`/v1/payments/billing-agreements/${token}/agreement-execute`)
            .reply(200, {
              id: 'I-123',
              payer: {
                payment_method: 'paypal',
                status: 'verified',
                payer_info: {
                  email
                }
              }
            });

          request(app)
            .get(`/groups/${group.id}/transactions/1/callback?token=${token}`) // hardcode transaction id
            .end((err, res) => {
              expect(err).to.not.exist;
              expect(executeRequest.isDone()).to.be.true;
              const text = res.text;

              models.Transaction.findAndCountAll({
                include: [
                  { model: models.Subscription },
                  { model: models.User },
                  { model: models.Donation }
                ]
              })
              .then((res) => {
                expect(res.count).to.equal(1);
                const transaction = res.rows[0];
                const subscription = transaction.Subscription;
                const user = transaction.User;
                const donation = transaction.Donation;

                expect(subscription).to.have.property('data');
                expect(subscription.data).to.have.property('billingAgreementId');
                expect(subscription.data).to.have.property('plan');

                expect(user).to.have.property('email', email);

                expect(text).to.contain(`userid=${user.id}`)
                expect(text).to.contain('has_full_account=false')
                expect(text).to.contain('status=payment_success')

                expect(donation).to.have.property('UserId', user.id);
                expect(donation).to.have.property('GroupId', group.id);
                expect(donation).to.have.property('currency', 'USD');
                expect(donation).to.have.property('amount', 1000);
                expect(donation).to.have.property('title', `Donation to ${group.name}`);

                return group.getUsers();
              })
              .then((users) => {
                const backer = _.find(users, {email: email});
                expect(backer.UserGroup.role).to.equal(roles.BACKER);
                done();
              })
              .catch(done);
            });
        });
      });
    });

    describe('Paypal single donation', () => {
      describe('success', () => {
        var links;
        const token = 'EC-123';
        const paymentId = 'PAY-123';
        const PayerID = 'ABC123';

        beforeEach((done) => {
          request(app)
            .post(`/groups/${group.id}/payments/paypal`)
            .send({
              payment: {
                amount: 10,
                currency: 'USD'
              },
              api_key: application2.api_key
            })
            .end((err, res) => {
              expect(err).to.not.exist;
              links = res.body.links;
              done();
            });
        });

        it('creates a transaction and returns the links', (done) => {
          const redirect = _.find(links, { method: 'REDIRECT' });

          expect(redirect).to.have.property('method', 'REDIRECT');
          expect(redirect).to.have.property('rel', 'approval_url');
          expect(redirect).to.have.property('href');

          models.Transaction.findAndCountAll({ paranoid: false })
          .then((res) => {
            expect(res.count).to.equal(1);
            const transaction = res.rows[0];

            expect(transaction).to.have.property('GroupId', group.id);
            expect(transaction).to.have.property('currency', 'USD');
            expect(transaction).to.have.property('tags');
            expect(transaction).to.have.property('interval', null);
            expect(transaction).to.have.property('SubscriptionId', null);
            expect(transaction).to.have.property('amount', 10);

            done();
          })
          .catch(done);
        });

        it('executes the billing agreement', (done) => {
          const email = 'testemail@test.com';
          var transaction;

          // Taken from https://github.com/paypal/PayPal-node-SDK/blob/71dcd3a5e2e288e2990b75a54673fb67c1d6855d/test/mocks/generate_token.js
          nock('https://api.sandbox.paypal.com:443')
            .post('/v1/oauth2/token', "grant_type=client_credentials")
            .reply(200, "{\"scope\":\"https://uri.paypal.com/services/invoicing openid https://api.paypal.com/v1/developer/.* https://api.paypal.com/v1/payments/.* https://api.paypal.com/v1/vault/credit-paymentMethod/.* https://api.paypal.com/v1/vault/credit-paymentMethod\",\"access_token\":\"IUIkXAOcYVNHe5zcQajcNGwVWfoUcesp7-YURMLohPI\",\"token_type\":\"Bearer\",\"app_id\":\"APP-2EJ531395M785864S\",\"expires_in\":28800}");

          const executeRequest = nock('https://api.sandbox.paypal.com')
            .post(`/v1/payments/payment/${paymentId}/execute`, { payer_id: PayerID})
            .reply(200, {
              id: 'I-123',
              payer: {
                payment_method: 'paypal',
                status: 'verified',
                payer_info: {
                  email
                }
              }
            });

          request(app)
            .get(`/groups/${group.id}/transactions/1/callback?token=${token}&paymentId=${paymentId}&PayerID=${PayerID}`) // hardcode transaction id
            .end((err, res) => {
              expect(err).to.not.exist;
              expect(executeRequest.isDone()).to.be.true;
              const text = res.text;

              models.Transaction.findAndCountAll({
                include: [
                  { model: models.Subscription },
                  { model: models.User },
                  { model: models.Donation }
                ]
              })
              .then((res) => {
                expect(res.count).to.equal(1);
                transaction = res.rows[0];
                const user = transaction.User;
                const donation = transaction.Donation;

                expect(user).to.have.property('email', email);

                expect(text).to.contain(`userid=${user.id}`)
                expect(text).to.contain('has_full_account=false')
                expect(text).to.contain('status=payment_success')

                expect(donation).to.have.property('UserId', user.id);
                expect(donation).to.have.property('GroupId', group.id);
                expect(donation).to.have.property('currency', 'USD');
                expect(donation).to.have.property('amount', 1000);
                expect(donation).to.have.property('title', `Donation to ${group.name}`);

                return group.getUsers();
              })
              .then((users) => {
                const backer = _.find(users, {email: email});
                expect(backer.UserGroup.role).to.equal(roles.BACKER);
              })
              .then(() => models.Activity.findAndCountAll({ where: { type: "group.transaction.created" } }))
              .then(res => {
                expect(res.count).to.equal(1);
                const activity = res.rows[0].get();
                expect(activity).to.have.property('GroupId', group.id);
                expect(activity).to.have.property('UserId', transaction.UserId);
                expect(activity).to.have.property('TransactionId', transaction.id);
                expect(activity.data.transaction).to.have.property('id', transaction.id);
                expect(activity.data.group).to.have.property('id', group.id);
                expect(activity.data.user).to.have.property('id', transaction.UserId);
              })
              .then(() => done())
              .catch(done);
            });
        });
      });

      describe('errors', () => {
        it('fails if the interval is wrong', (done) => {
          request(app)
            .post(`/groups/${group.id}/payments/paypal`)
            .send({
              payment: {
                amount: 10,
                currency: 'USD',
                interval: 'abc'
              },
              api_key: application2.api_key
            })
            .expect(400, {
              error: {
                code: 400,
                type: 'bad_request',
                message: 'Interval should be month or year.'
              }
            })
            .end(done);
        });

        it('fails if it has no amount', (done) => {
          request(app)
            .post(`/groups/${group.id}/payments/paypal`)
            .send({
              payment: {
                currency: 'USD',
                interval: 'month'
              },
              api_key: application2.api_key
            })
            .expect(400, {
              error: {
                code: 400,
                type: 'bad_request',
                message: 'Payment Amount missing.'
              }
            })
            .end(done);
        });
      });
    });

    describe('Payment errors', () => {

      beforeEach(() => {
        nock.cleanAll();
        nocks['customers.create'] = nock(STRIPE_URL)
          .post('/v1/customers')
          .replyWithError(stripeMock.customers.createError);
      });

      it('fails if the accessToken contains live', (done) => {
        const payment = {
          stripeToken: STRIPE_TOKEN,
          amount: CHARGE,
          currency: CURRENCY
        };

        models.StripeAccount.create({ accessToken: 'sk_live_abc'})
        .then((account) => user.setStripeAccount(account))
        .then(() => {
          request(app)
            .post('/groups/' + group.id + '/payments')
            .set('Authorization', 'Bearer ' + user.jwt(application))
            .send({ payment })
            .expect(400, {
              error: {
                code: 400,
                type: 'bad_request',
                message: `You can't use a Stripe live key on ${process.env.NODE_ENV}`
              }
            })
            .end(done);
        })

      });

      it('fails paying because of a paymentMethod declined', (done) => {
        request(app)
          .post('/groups/' + group.id + '/payments')
          .set('Authorization', 'Bearer ' + user.jwt(application))
          .send({
            payment: {
              stripeToken: STRIPE_TOKEN,
              amount: CHARGE,
              currency: CURRENCY
            }
          })
          .expect(400)
          .then(res => {
            const error = res.body.error;
            expect(error.message).to.equal('Your paymentMethod was declined');
            expect(error.type).to.equal('StripePaymentMethodError');
            expect(error.code).to.equal(400);
            done();
          });
      });

    });

  });

});<|MERGE_RESOLUTION|>--- conflicted
+++ resolved
@@ -164,7 +164,7 @@
       'amount=' + CHARGE * 100,
       'currency=' + CURRENCY,
       'customer=' + stripeMock.customers.create.id,
-      'description=' + encodeURIComponent('One time donation to ' + group.name),
+      'description=' + encodeURIComponent(`OpenCollective: ${group.slug}`),
       'application_fee=54',
       encodeURIComponent('metadata[groupId]') + '=' + group.id,
       encodeURIComponent('metadata[groupName]') + '=' + encodeURIComponent(groupData.name),
@@ -312,7 +312,7 @@
           'amount=' + CHARGE2 * 100,
           'currency=' + CURRENCY,
           'customer=' + stripeMock.customers.create.id,
-          'description=' + encodeURIComponent('One time donation to ' + group.name),
+          'description=' + encodeURIComponent(`OpenCollective: ${group.slug}`),
           'application_fee=9',
           encodeURIComponent('metadata[groupId]') + '=' + group.id,
           encodeURIComponent('metadata[groupName]') + '=' + encodeURIComponent(group.name),
@@ -402,7 +402,7 @@
           'amount=' + CHARGE * 100,
           'currency=' + CURRENCY,
           'customer=' + stripeMock.customers.create.id,
-          'description=' + encodeURIComponent('One time donation to ' + group2.name),
+          'description=' + encodeURIComponent(`OpenCollective: ${group2.slug}`),
           'application_fee=54',
           encodeURIComponent('metadata[groupId]') + '=' + group2.id,
           encodeURIComponent('metadata[groupName]') + '=' + encodeURIComponent(group2.name),
@@ -458,7 +458,7 @@
           'amount=' + CHARGE * 100,
           'currency=' + CURRENCY,
           'customer=' + stripeMock.customers.create.id,
-          'description=' + encodeURIComponent('One time donation to ' + group2.name),
+          'description=' + encodeURIComponent(`OpenCollective: ${group2.slug}`),
           'application_fee=54',
           encodeURIComponent('metadata[groupId]') + '=' + group2.id,
           encodeURIComponent('metadata[groupName]') + '=' + encodeURIComponent(group2.name),
@@ -523,7 +523,7 @@
           'amount=' + CHARGE * 100,
           'currency=' + CURRENCY,
           'customer=' + stripeMock.customers.create.id,
-          'description=' + encodeURIComponent('One time donation to ' + group2.name),
+          'description=' + encodeURIComponent(`OpenCollective: ${group2.slug}`),
           'application_fee=54',
           encodeURIComponent('metadata[groupId]') + '=' + group2.id,
           encodeURIComponent('metadata[groupName]') + '=' + encodeURIComponent(group2.name),
@@ -623,11 +623,7 @@
       });
 
       it('successfully sends a thank you email', () =>
-<<<<<<< HEAD
-        expect(app.mailgun.sendMail.lastCall.args[0].to).to.equal(userData.email));
-=======
         expect(app.mailgun.sendMail.lastCall.args[0].to).to.equal(userData.email.toLowerCase()));
->>>>>>> 95523235
     });
 
     describe('Recurring payment success', () => {
@@ -670,7 +666,8 @@
           'application_fee_percent=5',
           encodeURIComponent('metadata[groupId]') + '=' + group2.id,
           encodeURIComponent('metadata[groupName]') + '=' + encodeURIComponent(group2.name),
-          encodeURIComponent('metadata[paymentMethodId]') + '=1'
+          encodeURIComponent('metadata[paymentMethodId]') + '=1',
+          encodeURIComponent('metadata[description]') + '=' + encodeURIComponent(`OpenCollective: ${group2.slug}`)
         ].join('&');
 
       nocks['subscriptions.create'] = nock(STRIPE_URL)
