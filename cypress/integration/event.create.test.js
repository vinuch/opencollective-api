const WEBSITE_URL = process.env.WEBSITE_URL || "http://localhost:3000" || "https://staging.opencollective.com";

const longDescription = "This is a longer description in **markdown**";

const fill = (fieldname, value) => {
  cy.get(`.inputField.${fieldname} input`).type(value);
}

const init = (skip_signin = false) => {
  if (skip_signin) {
    cy.visit(`http://localhost:3000/signin/eyJ0eXAiOiJKV1QiLCJhbGciOiJIUzI1NiJ9.eyJzY29wZSI6ImxvZ2luIiwiaWQiOjk0NzQsImVtYWlsIjoidGVzdHVzZXIrYWRtaW5Ab3BlbmNvbGxlY3RpdmUuY29tIiwiaWF0IjoxNTE5MjQ3NTQ0LCJleHAiOjE1MTkzMzM5NDQsImlzcyI6Imh0dHA6Ly9sb2NhbGhvc3Q6MzA2MCIsInN1YiI6OTQ3NH0.Teba08Y19C5Oz0a4b64PBZv8A_H_Fl_hSr4CR6lU5-U?next=/testcollective/events/new`);
  } else {
    cy.visit(`${WEBSITE_URL}/signin?next=/testcollective`);
    fill("email", "testuser+admin@opencollective.com");
    cy.get('.LoginForm button').click();
    cy.get('#events .action').click();
  }
}

const title = `New event ${Math.round(Math.random()*10000)}`;
const updatedTitle = `New event updated ${Math.round(Math.random()*10000)}`;

describe("event.create.test.js", () => {

  it ("create an event", () => {
    init();
    cy.get(".inputs .inputField.name input").type(title);
    cy.get(".inputField.longDescription textarea")
      .type(longDescription)
      .blur();
    cy.get('.inputField.endsAt input').focus();
    cy.get('.rdtNext span').click;
    cy.get('.endsAt .rdtDay:not(.rdtOld):not(.rdtDisabled)').first().click();
    cy.wait(300);
    cy.get(".geosuggest__input").type("Superfilles");
    cy.wait(100);
    cy.get(".geosuggest__suggests > :nth-child(1)").click();
    cy.wait(100);
<<<<<<< HEAD
    cy.get("#location .address").contains("Rue Lesbroussart 22, 1050"); // TODO: removed "Bruxelles, Belgium" because Google is returning a different spelling for Brussells.
=======
    cy.get("#location .address").contains("Rue Lesbroussart 22, 1050");
>>>>>>> 6c566da6
    cy.get(".EditTiers .tier .inputField.name input").type("Free ticket");
    cy.get(".EditTiers .tier .inputField.description textarea").type("Free ticket for students");
    cy.get(".EditTiers .tier .inputField.maxQuantity input").type("10");
    cy.get(".addTier").click();
    cy.get(".EditTiers .tier").last().find(".inputField.name input").type("Paid ticket");
    cy.get(".EditTiers .tier").last().find(".inputField.amount input").type(15);
    cy.get(".EditTiers .tier").last().find(".inputField.amount input").blur();
    cy.wait(300);
    cy.get('.actions button').click();
    cy.wait(1000);
    cy.get("#location .address").contains("Rue Lesbroussart 22, 1050");
    cy.get('#tickets .tier').should("have.length", 2);
    cy.get('#tickets .tier:nth-child(1) .amount').contains(15);
    cy.wait(300);
    cy.get(".desktopOnly .editCollective a").click();
    cy.wait(500);
    cy.get(".inputs .inputField.name input", { timeout: 10000 }).type(`{selectall}${updatedTitle}`);
    cy.get(".EditTiers .tier:nth-child(2) .removeTier").click();
    cy.wait(300);
    cy.get('.actions button').click();
    cy.wait(1000);
    cy.reload(true);
    cy.get('#tickets .tier').should("have.length", 1);
    cy.get('.CollectiveCover h1').contains(updatedTitle);
  })

})<|MERGE_RESOLUTION|>--- conflicted
+++ resolved
@@ -36,11 +36,7 @@
     cy.wait(100);
     cy.get(".geosuggest__suggests > :nth-child(1)").click();
     cy.wait(100);
-<<<<<<< HEAD
-    cy.get("#location .address").contains("Rue Lesbroussart 22, 1050"); // TODO: removed "Bruxelles, Belgium" because Google is returning a different spelling for Brussells.
-=======
     cy.get("#location .address").contains("Rue Lesbroussart 22, 1050");
->>>>>>> 6c566da6
     cy.get(".EditTiers .tier .inputField.name input").type("Free ticket");
     cy.get(".EditTiers .tier .inputField.description textarea").type("Free ticket for students");
     cy.get(".EditTiers .tier .inputField.maxQuantity input").type("10");
