--- conflicted
+++ resolved
@@ -1,15 +1,7 @@
-<<<<<<< HEAD
 const fs = require('fs');
 const handlebars = require('handlebars');
 const config = require('config');
 const moment = require('moment');
-=======
-var fs = require('fs');
-var handlebars = require('handlebars');
-var templatesList = fs.readdirSync(__dirname + '/../../templates/emails/');
-var config = require('config');
-var moment = require('moment');
->>>>>>> 9d221b86
 
 const templatesNames = [
   'group.transaction.created',
@@ -32,40 +24,8 @@
  * Loading Handlebars templates for the HTML emails
  */
 var templates = {};
-<<<<<<< HEAD
 function loadTemplates() {
   const templatesPath = __dirname + '/../../templates';
-=======
-loadTemplates = function() {
-  handlebars.registerPartial('header', fs.readFileSync(__dirname + '/../../templates/partials/header.hbs', 'utf8'));
-  handlebars.registerPartial('footer', fs.readFileSync(__dirname + '/../../templates/partials/footer.hbs', 'utf8'));
-  handlebars.registerHelper('moment', function(value) {
-    return moment(value).format('MMMM Do YYYY');
-  });
-  handlebars.registerHelper('currency', function(value, props) {
-    const currency = props.hash.currency;
-    switch(currency) {
-      case 'USD':
-        return '$' + value;
-      case 'EUR':
-        return '€' + value;
-      case 'GBP':
-        return '£' + value;
-      case 'SEK':
-        return 'kr ' + value;
-      default:
-        return value + ' ' + currency;
-    }
-  });
-
-  templatesList.forEach(function(template) {
-    var source = fs.readFileSync(__dirname + '/../../templates/emails/' + template, 'utf8');
-    templates[template.replace('.hbs','')] = handlebars.compile(source);
-  });
-}
-
-loadTemplates();
->>>>>>> 9d221b86
 
   // Register partials
   const header = fs.readFileSync(`${templatesPath}/partials/header.hbs`, 'utf8');
@@ -77,6 +37,7 @@
   handlebars.registerHelper('moment', function(value) {
     return moment(value).format('MMMM Do YYYY');
   });
+
   handlebars.registerHelper('currency', function(value, props) {
     const currency = props.hash.currency;
     switch(currency) {
@@ -101,16 +62,10 @@
 
 loadTemplates();
 
-<<<<<<< HEAD
 /**
  * Mailgun wrapper
  */
 const EmailLib = (app) => {
-=======
-   if(!templates[template]) return cb(new Error("Invalid email template"));
-
-    var templateString = templates[template](data);
->>>>>>> 9d221b86
 
   const send = (template, recipient, data) => {
 
@@ -137,19 +92,11 @@
   };
 
   return {
-<<<<<<< HEAD
     send,
     templates,
     getBody,
     getSubject,
     reload: loadTemplates
-=======
-    send: send,
-    templates: templates,
-    getBody: getBody,
-    reload: loadTemplates,
-    getSubject: getSubject
->>>>>>> 9d221b86
   };
 
 }
