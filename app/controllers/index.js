--- conflicted
+++ resolved
@@ -13,11 +13,8 @@
     'params',
     'payments',
     'paypal',
-<<<<<<< HEAD
     'subscriptions',
-=======
     'stripe',
->>>>>>> f24fc98b
     'transactions',
     'users',
     'webhooks'
